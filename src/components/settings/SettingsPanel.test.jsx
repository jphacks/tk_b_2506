import { render, screen, waitFor } from '@testing-library/react';
import userEvent from '@testing-library/user-event';
import SettingsPanel from './SettingsPanel';

const mockGetUserIntroductions = vi.fn();
const mockUpdateIntroduction = vi.fn();
const mockCreateIntroduction = vi.fn();
const mockGetTags = vi.fn();
const mockGetUserInterests = vi.fn();
const mockAddUserInterest = vi.fn();
const mockRemoveUserInterest = vi.fn();
const mockSignInWithPassword = vi.fn();
const mockUpdateUser = vi.fn();

vi.mock('lib/supabase', () => ({
    db: {
        getUserIntroductions: mockGetUserIntroductions,
        updateIntroduction: mockUpdateIntroduction,
        createIntroduction: mockCreateIntroduction,
        getTags: mockGetTags,
        getUserInterests: mockGetUserInterests,
        addUserInterest: mockAddUserInterest,
        removeUserInterest: mockRemoveUserInterest
    },
    supabase: {
        auth: {
            signInWithPassword: mockSignInWithPassword,
            updateUser: mockUpdateUser
        }
    }
}));

vi.mock('components/ui/Toast', () => ({
    default: ({ message, type, isVisible }) => {
        if (!isVisible) {
            return null;
        }
        return <div data-testid="toast">{`${type}:${message}`}</div>;
    }
}));

describe('SettingsPanel', () => {
    const baseUser = {
        id: 'user-1',
        email: 'user@example.com'
    };

    beforeEach(() => {
        vi.clearAllMocks();
        mockGetTags.mockResolvedValue([]);
        mockGetUserInterests.mockResolvedValue([]);
        mockAddUserInterest.mockResolvedValue({});
        mockRemoveUserInterest.mockResolvedValue();
    });

    it('loads and displays existing introduction data', async () => {
        mockGetUserIntroductions.mockResolvedValueOnce([{
            id: 'intro-1',
            name: 'Alice Nakano',
            affiliation: 'Sympo Labs',
            one_liner: 'よろしくお願いします！',
            conference_id: 'conf-1',
            is_public: true
        }]);
        mockGetTags.mockResolvedValueOnce([{
            id: 'tag-1',
            name: 'Networking'
        }]);
        mockGetUserInterests.mockResolvedValueOnce([{
            id: 'interest-1',
            tag_id: 'tag-1'
        }]);

        render(
            <SettingsPanel
                isOpen
                onClose={vi.fn()}
                onLogout={vi.fn()}
                user={baseUser}
            />
        );

        await waitFor(() => expect(mockGetUserIntroductions).toHaveBeenCalledWith('user-1'));
        await waitFor(() => expect(screen.getByLabelText('お名前')).toHaveValue('Alice Nakano'));
        expect(screen.getByLabelText('所属')).toHaveValue('Sympo Labs');
        await screen.findByText('Networking');
        expect(screen.getByLabelText('一言コメント')).toHaveValue('よろしくお願いします！');
    });

    it('updates an existing introduction when the form is submitted', async () => {
        mockGetUserIntroductions.mockResolvedValueOnce([{
            id: 'intro-2',
            name: 'Taro',
            affiliation: '',
            one_liner: '',
            conference_id: null,
            is_public: true
        }]);
        mockUpdateIntroduction.mockResolvedValueOnce({});

        const user = userEvent.setup();

        render(
            <SettingsPanel
                isOpen
                onClose={vi.fn()}
                onLogout={vi.fn()}
                user={baseUser}
            />
        );

        const nameInput = await screen.findByLabelText('お名前');
        await user.clear(nameInput);
        await user.type(nameInput, 'Taro Yamada');

        const commentInput = screen.getByLabelText('一言コメント');
        await user.type(commentInput, 'Hello Symposium');

        const saveButton = screen.getByRole('button', { name: '自己紹介を保存' });
        await user.click(saveButton);

        await waitFor(() => {
            expect(mockUpdateIntroduction).toHaveBeenCalledWith('intro-2', expect.objectContaining({
                name: 'Taro Yamada',
                one_liner: 'Hello Symposium',
                is_public: true,
                conference_id: null
            }));
        });
    });

<<<<<<< HEAD
    it('allows toggling introduction visibility before saving', async () => {
        mockGetUserIntroductions.mockResolvedValueOnce([{
            id: 'intro-visibility',
            name: 'Visibility Test',
            affiliation: '',
            interests: '',
=======
    it('syncs selected interest tags when saving the introduction', async () => {
        mockGetUserIntroductions.mockResolvedValueOnce([{
            id: 'intro-3',
            name: 'Tag Tester',
            affiliation: '',
>>>>>>> b959eec3
            one_liner: '',
            conference_id: null,
            is_public: true
        }]);
        mockUpdateIntroduction.mockResolvedValueOnce({});
<<<<<<< HEAD
=======
        mockGetTags.mockResolvedValueOnce([
            { id: 'tag-1', name: 'Networking' },
            { id: 'tag-2', name: 'AI' }
        ]);
        mockGetUserInterests.mockResolvedValue([
            { id: 'interest-1', tag_id: 'tag-1' }
        ]);
>>>>>>> b959eec3

        const user = userEvent.setup();

        render(
            <SettingsPanel
                isOpen
                onClose={vi.fn()}
                onLogout={vi.fn()}
                user={baseUser}
            />
        );

<<<<<<< HEAD
        const toggleButton = await screen.findByRole('button', { name: '公開設定を無効にする' });
        await user.click(toggleButton);
=======
        const tagsButton = await screen.findByRole('button', { name: '1個選択中' });
        await user.click(tagsButton);

        const networkingOption = await screen.findByRole('button', { name: 'Networking' });
        await user.click(networkingOption);

        const aiOption = await screen.findByRole('button', { name: 'AI' });
        await user.click(aiOption);

        await user.click(tagsButton);
>>>>>>> b959eec3

        const saveButton = screen.getByRole('button', { name: '自己紹介を保存' });
        await user.click(saveButton);

        await waitFor(() => {
<<<<<<< HEAD
            expect(mockUpdateIntroduction).toHaveBeenCalledWith('intro-visibility', expect.objectContaining({
                is_public: false
            }));
=======
            expect(mockRemoveUserInterest).toHaveBeenCalledWith('user-1', 'tag-1');
            expect(mockAddUserInterest).toHaveBeenCalledWith('user-1', 'tag-2');
>>>>>>> b959eec3
        });
    });

    it('updates password via Supabase when form is submitted', async () => {
        mockGetUserIntroductions.mockResolvedValueOnce([]);
        mockSignInWithPassword.mockResolvedValueOnce({ error: null });
        mockUpdateUser.mockResolvedValueOnce({ error: null });

        const user = userEvent.setup();

        render(
            <SettingsPanel
                isOpen
                onClose={vi.fn()}
                onLogout={vi.fn()}
                user={baseUser}
            />
        );

        await waitFor(() => expect(mockGetUserIntroductions).toHaveBeenCalled());

        await user.type(screen.getByLabelText('現在のパスワード'), 'oldpass');
        await user.type(screen.getByLabelText('新しいパスワード'), 'newpass123');
        await user.type(screen.getByLabelText('新しいパスワード（確認）'), 'newpass123');

        await user.click(screen.getByRole('button', { name: 'パスワードを変更' }));

        await waitFor(() => {
            expect(mockSignInWithPassword).toHaveBeenCalledWith({
                email: 'user@example.com',
                password: 'oldpass'
            });
        });

        expect(mockUpdateUser).toHaveBeenCalledWith({ password: 'newpass123' });
    });

    it('delegates logout to provided handler', async () => {
        mockGetUserIntroductions.mockResolvedValueOnce([]);
        const onLogout = vi.fn().mockResolvedValue();
        const user = userEvent.setup();

        render(
            <SettingsPanel
                isOpen
                onClose={vi.fn()}
                onLogout={onLogout}
                user={baseUser}
            />
        );

        await waitFor(() => expect(mockGetUserIntroductions).toHaveBeenCalled());

        await user.click(screen.getByRole('button', { name: 'ログアウト' }));

        await waitFor(() => expect(onLogout).toHaveBeenCalledTimes(1));
    });
});<|MERGE_RESOLUTION|>--- conflicted
+++ resolved
@@ -129,27 +129,16 @@
         });
     });
 
-<<<<<<< HEAD
-    it('allows toggling introduction visibility before saving', async () => {
-        mockGetUserIntroductions.mockResolvedValueOnce([{
-            id: 'intro-visibility',
-            name: 'Visibility Test',
-            affiliation: '',
-            interests: '',
-=======
     it('syncs selected interest tags when saving the introduction', async () => {
         mockGetUserIntroductions.mockResolvedValueOnce([{
             id: 'intro-3',
             name: 'Tag Tester',
             affiliation: '',
->>>>>>> b959eec3
             one_liner: '',
             conference_id: null,
             is_public: true
         }]);
         mockUpdateIntroduction.mockResolvedValueOnce({});
-<<<<<<< HEAD
-=======
         mockGetTags.mockResolvedValueOnce([
             { id: 'tag-1', name: 'Networking' },
             { id: 'tag-2', name: 'AI' }
@@ -157,23 +146,18 @@
         mockGetUserInterests.mockResolvedValue([
             { id: 'interest-1', tag_id: 'tag-1' }
         ]);
->>>>>>> b959eec3
-
-        const user = userEvent.setup();
-
-        render(
-            <SettingsPanel
-                isOpen
-                onClose={vi.fn()}
-                onLogout={vi.fn()}
-                user={baseUser}
-            />
-        );
-
-<<<<<<< HEAD
-        const toggleButton = await screen.findByRole('button', { name: '公開設定を無効にする' });
-        await user.click(toggleButton);
-=======
+
+        const user = userEvent.setup();
+
+        render(
+            <SettingsPanel
+                isOpen
+                onClose={vi.fn()}
+                onLogout={vi.fn()}
+                user={baseUser}
+            />
+        );
+
         const tagsButton = await screen.findByRole('button', { name: '1個選択中' });
         await user.click(tagsButton);
 
@@ -184,20 +168,13 @@
         await user.click(aiOption);
 
         await user.click(tagsButton);
->>>>>>> b959eec3
 
         const saveButton = screen.getByRole('button', { name: '自己紹介を保存' });
         await user.click(saveButton);
 
         await waitFor(() => {
-<<<<<<< HEAD
-            expect(mockUpdateIntroduction).toHaveBeenCalledWith('intro-visibility', expect.objectContaining({
-                is_public: false
-            }));
-=======
             expect(mockRemoveUserInterest).toHaveBeenCalledWith('user-1', 'tag-1');
             expect(mockAddUserInterest).toHaveBeenCalledWith('user-1', 'tag-2');
->>>>>>> b959eec3
         });
     });
 

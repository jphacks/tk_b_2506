import { useNavigate } from 'react-router-dom';
import Icon from '../AppIcon';
import { useAuth } from '../../contexts/AuthContext';

const Header = () => {
    const navigate = useNavigate();
    const { user } = useAuth();

    const handleSettingsClick = () => {
        if (!user) {
            // ログインしていない場合は認証ページに遷移
            navigate('/auth');
            return;
        }
        // 自己紹介編集ページに遷移（編集モード）
        navigate('/self-introduction-form', {
            state: { isEditMode: true }
        });
    };

    return (
        <header className="bg-card border-b border-border shadow-soft">
            <div className="w-full px-4 sm:px-6 lg:px-8">
                <div className="flex items-center justify-between h-16">
                    {/* Logo Section */}
                    <div className="flex items-center space-x-3">
                        <div className="flex items-center justify-center w-10 h-10 bg-primary rounded-lg">
                            <Icon
                                name="Users"
                                size={24}
                                color="white"
                                strokeWidth={2}
                            />
                        </div>
                        <div className="flex flex-col">
                            <h1 className="text-lg font-heading font-semibold text-foreground">
<<<<<<< HEAD
                                SympoLink!
                            </h1>
                            <p className="text-xs font-caption text-muted-foreground hidden sm:block">
                                懇親会でのコミュニケーションを支援するアプリ
=======
                                Sympo Link
                            </h1>
                            <p className="text-xs font-caption text-muted-foreground hidden sm:block">
                                シンポジウムを楽しいものに！
>>>>>>> 10fd51e6
                            </p>
                        </div>
                    </div>

                    {/* Navigation Actions */}
                    <div className="flex items-center space-x-4">
                        {/* Help Button */}
                        <button
                            className="flex items-center justify-center w-10 h-10 rounded-lg bg-muted hover:bg-muted/80 transition-gentle press-feedback touch-target"
                            aria-label="Help and support"
                        >
                            <Icon
                                name="HelpCircle"
                                size={20}
                                color="var(--color-muted-foreground)"
                                strokeWidth={2}
                            />
                        </button>

                        {/* Settings Button */}
                        <button
                            onClick={handleSettingsClick}
                            className="flex items-center justify-center w-10 h-10 rounded-lg bg-muted hover:bg-muted/80 transition-gentle press-feedback touch-target"
                            aria-label="Settings"
                        >
                            <Icon
                                name="Settings"
                                size={20}
                                color="var(--color-muted-foreground)"
                                strokeWidth={2}
                            />
                        </button>
                    </div>
                </div>
            </div>
        </header>
    );
};

export default Header;<|MERGE_RESOLUTION|>--- conflicted
+++ resolved
@@ -34,17 +34,10 @@
                         </div>
                         <div className="flex flex-col">
                             <h1 className="text-lg font-heading font-semibold text-foreground">
-<<<<<<< HEAD
-                                SympoLink!
-                            </h1>
-                            <p className="text-xs font-caption text-muted-foreground hidden sm:block">
-                                懇親会でのコミュニケーションを支援するアプリ
-=======
                                 Sympo Link
                             </h1>
                             <p className="text-xs font-caption text-muted-foreground hidden sm:block">
                                 シンポジウムを楽しいものに！
->>>>>>> 10fd51e6
                             </p>
                         </div>
                     </div>
